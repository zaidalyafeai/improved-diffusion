--- conflicted
+++ resolved
@@ -80,14 +80,11 @@
         param_sandwich=-1,
         resize_mult=1.,
         perf_no_ddl=False,
-<<<<<<< HEAD
         freeze_capt_encoder=False,
-=======
         noise_cond=False,
         noise_cond_schedule='cosine',
         noise_cond_steps=1000,
         noise_cond_max_step=-1,
->>>>>>> 9aae1ba2
     ):
         self.model = model
         self.diffusion = diffusion
