--- conflicted
+++ resolved
@@ -257,13 +257,10 @@
         all_pdrop=0.1,
         require_capts=False,
         class_map_path="",
-<<<<<<< HEAD
         freeze_capt_encoder=False,
-=======
         class_ix_unk=0,
         class_ix_drop=999,
         class_pdrop=0.1,
->>>>>>> 41c1ebf1
         clip_prob_path="",
         clip_prob_middle_pkeep=0.5,
         cudnn_benchmark=False,
